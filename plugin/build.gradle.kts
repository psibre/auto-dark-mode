import com.github.vlsi.gradle.properties.dsl.props
import org.jetbrains.intellij.tasks.BuildSearchableOptionsTask
import org.jetbrains.intellij.tasks.PatchPluginXmlTask
import org.jetbrains.intellij.tasks.PrepareSandboxTask
import org.jetbrains.intellij.tasks.PublishTask

plugins {
    id("org.jetbrains.intellij")
    id("com.github.vlsi.gradle-extensions")
    kotlin("jvm")
    kotlin("kapt")
}

val String.v: String get() = rootProject.extra["$this.version"] as String
val isPublished by props(true)
val intellijPublishToken: String by props("")

intellij {
<<<<<<< HEAD
    version = "2019.3"
=======
    version = "ideaPlugin".v
>>>>>>> a685ec70
}

tasks.withType<PatchPluginXmlTask> {
    changeNotes(
        """
        <ul>
            <li>Added option to choose editor theme independent from IDE theme.</li>
        </ul>
        """
    )
<<<<<<< HEAD
    sinceBuild("193")
    untilBuild("193.*")
=======
    sinceBuild("ideaPlugin.since".v)
    untilBuild("ideaPlugin.until".v)
>>>>>>> a685ec70
}

dependencies {
    implementation(project(":auto-dark-mode-base"))
    implementation(project(":auto-dark-mode-windows"))
    implementation(project(":auto-dark-mode-macos"))
    implementation(project(":auto-dark-mode-linux"))

    kapt(platform(project(":auto-dark-mode-dependencies-bom")))
    kapt("com.google.auto.service:auto-service")
    compileOnly("com.google.auto.service:auto-service-annotations")
}

tasks.withType<PublishTask> {
    token(intellijPublishToken)
    if (version.toString().contains("pre")) {
        channels("pre-release")
    }
}

listOf(BuildSearchableOptionsTask::class, PrepareSandboxTask::class)
    .forEach { tasks.withType(it).configureEach { enabled = isPublished } }<|MERGE_RESOLUTION|>--- conflicted
+++ resolved
@@ -16,11 +16,7 @@
 val intellijPublishToken: String by props("")
 
 intellij {
-<<<<<<< HEAD
-    version = "2019.3"
-=======
     version = "ideaPlugin".v
->>>>>>> a685ec70
 }
 
 tasks.withType<PatchPluginXmlTask> {
@@ -31,13 +27,8 @@
         </ul>
         """
     )
-<<<<<<< HEAD
-    sinceBuild("193")
-    untilBuild("193.*")
-=======
     sinceBuild("ideaPlugin.since".v)
     untilBuild("ideaPlugin.until".v)
->>>>>>> a685ec70
 }
 
 dependencies {
