import com.github.vlsi.gradle.properties.dsl.props
import org.jetbrains.intellij.tasks.BuildSearchableOptionsTask
import org.jetbrains.intellij.tasks.PatchPluginXmlTask
import org.jetbrains.intellij.tasks.PrepareSandboxTask
import org.jetbrains.intellij.tasks.PublishTask

plugins {
    id("org.jetbrains.intellij")
    id("com.github.vlsi.gradle-extensions")
    kotlin("jvm")
    kotlin("kapt")
}

val String.v: String get() = rootProject.extra["$this.version"] as String
val isPublished by props(true)
val intellijPublishToken: String by props("")

intellij {
<<<<<<< HEAD
    version = "2020.2"
=======
    version = "ideaPlugin".v
>>>>>>> fee855c9
}

tasks.withType<PatchPluginXmlTask> {
    changeNotes(
        """
        <ul>
            <li>Added Gnome support on Linux.</li>
        </ul>
        """
    )
<<<<<<< HEAD
    sinceBuild("202")
    untilBuild("202.*")
=======
    sinceBuild("ideaPlugin.since".v)
    untilBuild("ideaPlugin.until".v)
>>>>>>> fee855c9
}

dependencies {
    implementation(project(":auto-dark-mode-base"))
    implementation(project(":auto-dark-mode-windows"))
    implementation(project(":auto-dark-mode-macos"))
    implementation(project(":auto-dark-mode-linux"))

    kapt(platform(project(":auto-dark-mode-dependencies-bom")))
    kapt("com.google.auto.service:auto-service")
    compileOnly("com.google.auto.service:auto-service-annotations")
}

tasks.withType<PublishTask> {
    token(intellijPublishToken)
    if (version.toString().contains("pre")) {
        channels("pre-release")
    }
}

listOf(BuildSearchableOptionsTask::class, PrepareSandboxTask::class)
    .forEach { tasks.withType(it).configureEach { enabled = isPublished } }<|MERGE_RESOLUTION|>--- conflicted
+++ resolved
@@ -16,11 +16,7 @@
 val intellijPublishToken: String by props("")
 
 intellij {
-<<<<<<< HEAD
-    version = "2020.2"
-=======
     version = "ideaPlugin".v
->>>>>>> fee855c9
 }
 
 tasks.withType<PatchPluginXmlTask> {
@@ -31,13 +27,8 @@
         </ul>
         """
     )
-<<<<<<< HEAD
-    sinceBuild("202")
-    untilBuild("202.*")
-=======
     sinceBuild("ideaPlugin.since".v)
     untilBuild("ideaPlugin.until".v)
->>>>>>> fee855c9
 }
 
 dependencies {
