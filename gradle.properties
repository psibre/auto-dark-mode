# suppress inspection "UnusedProperty" for whole file
# Gradle
org.gradle.parallel                                       = true
kotlin.code.style                                         = official

# See https://github.com/gradle/gradle/pull/11358 , https://issues.apache.org/jira/browse/INFRA-14923
# repository.apache.org does not yet support .sha256 and .sha512 checksums
systemProp.org.gradle.internal.publish.checksums.insecure = true

# Version
<<<<<<< HEAD
auto-dark-mode.version                                    = 1.3.0-2019.3
=======
auto-dark-mode.version                                    = 1.3.0-2020.1
>>>>>>> a685ec70

# Plugins
com.github.vlsi.vlsi-release-plugins.version              = 1.70
org.jetbrains.intellij.version                            = 0.4.18
com.github.autostyle.version                              = 3.1
kotlin.version                                            = 1.3.72

# Dependencies
darklaf.version                                           = 2.3.0
auto-service.version                                      = 1.0-rc7

# These versions must always stay in sync with another.
idea.version                                              = [201,202)
ideaPlugin.version                                        = 2020.1
ideaPlugin.since.version                                  = 201
ideaPlugin.until.version                                  = 201.*<|MERGE_RESOLUTION|>--- conflicted
+++ resolved
@@ -8,11 +8,7 @@
 systemProp.org.gradle.internal.publish.checksums.insecure = true
 
 # Version
-<<<<<<< HEAD
-auto-dark-mode.version                                    = 1.3.0-2019.3
-=======
 auto-dark-mode.version                                    = 1.3.0-2020.1
->>>>>>> a685ec70
 
 # Plugins
 com.github.vlsi.vlsi-release-plugins.version              = 1.70
